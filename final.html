--- conflicted
+++ resolved
@@ -95,56 +95,103 @@
         us with a starting point for our 3D reconstruction. Next, we used MAST3R
         to produce a dense point cloud from the same set of input views,
         creating a dense 3D mesh. We then used CloudCompare to remove outliers
-        from the mesh and refine the geometry. We then proceeded to apply texture mapping and bump mapping to the surface of the mesh, which gave the appearance of natural skin texture. 
-        Finally, we applied a custom
+        from the mesh and refine the geometry. We then proceeded to apply
+        texture mapping and bump mapping to the surface of the mesh, which gave
+        the appearance of natural skin texture. Finally, we applied a custom
         texture mapping to the resulting geometry, allowing us to apply custom
         textures, such as tattoos, to the face.
-
-        <h3>DUSt3R, MAST3R</h3>
-        <p>
-          DUSt3R and MAST3R are both open-source tools for creating varying densities of 3D point clouds from a set of input views of varying angles. 
-          We used DUSt3R to create a sparse point cloud from the input views, as well as a mesh from the point cloud, which we then used as a starting point for our 3D reconstruction. 
-          We then used MAST3R to produce a dense point cloud from the same set of input views.
-        </p>
-
-        <h3>Poisson Reconstruction</h3>
-        <p>
-          Poisson Reconstruction is a method for creating a 3D mesh from a point cloud, where the vertices of the mesh are sampled from the points in the point cloud.
-          We attempted to implement Poisson Reconstruction to create a 3D mesh from the dense point cloud produced by MAST3R.
-          However, we were unable to get good results, and thus used CloudCompare's built-in Poisson Reconstruction instead.
-        </p>
-
-        <h3>CloudCompare</h3>
-        <p>
-          CloudCompare is an open-source tool for creating and editing 3D point clouds. 
-          We used CloudCompare to remove outliers from the mesh and refine the geometry before applying Poisson Reconstruction with an octree depth of 8.
-          In order to feed into CloudCompare's Poisson Reconstruction, I created a script to estimate the normals of each point in our point cloud that was also fed into CloudCompare. 
-        </p>
-
-        <h3>Texture Mapping the Mesh</h3>
-        <p>
-          We used both the colored point cloud and target mesh, and transfered the colors to each mesh vertex
-          by weighting the nearest point cloud samples. First we tried using a frontal source image, and 
-          used projection methods and coordinate transforms to map the colors onto the mesh. However, this 
-          was extremely difficult to do, and we were unable to get good results. Thus, we stuck to using the colored point cloud as 
-          our source of color information.
-        </p>
-
-        <h3>Perlin Noise</h3>
-        <p>
-          Perlin noise is a type of noise that is used to create natural-looking textures.
-          We used Perlin noise to create a bump map for the surface of the mesh, which gave the appearance of natural skin texture.
-        </p>
-
-
-      </p>
+      </p>
+
+      <h3>DUSt3R, MAST3R</h3>
+      <p>
+        DUSt3R and MAST3R are both open-source tools for creating varying
+        densities of 3D point clouds from a set of input views of varying
+        angles. We used DUSt3R to create a sparse point cloud from the input
+        views, as well as a mesh from the point cloud, which we then used as a
+        starting point for our 3D reconstruction. We then used MAST3R to produce
+        a dense point cloud from the same set of input views.
+      </p>
+      <h3>Image Segmentation with SAM2</h3>
+      <p>
+        We experimented with using the Segment Anything Model 2 (SAM2) to
+        segment out the background from our input images before reconstruction.
+        The goal was to isolate just the face and remove low confidence components. SAM2 was able to effectively separate the
+        foreground (face) from the background in our input images. However, when
+        we attempted to reconstruct the 3D model using these segmented images in
+        DUSt3R, we found that the results were significantly worse than using
+        the original unsegmented images. This was likely because removing the
+        background eliminated important visual features and depth cues that
+        DUSt3R uses to establish correspondences between different views and
+        estimate 3D structure. The lack of background context made it more
+        difficult for the system to determine relative camera positions and
+        perform accurate triangulation. 
+      </p>
+      <div style="width: 100%">
+        <img
+          src="background-segmented.png"
+          style="width: 100%"
+        />
+      </div>
+
+      <h3>Poisson Reconstruction</h3>
+      <p>
+        Poisson Reconstruction is a method for creating a 3D mesh from a point
+        cloud, where the vertices of the mesh are sampled from the points in the
+        point cloud. We attempted to implement Poisson Reconstruction to create
+        a 3D mesh from the dense point cloud produced by MAST3R. However, we
+        were unable to get good results, and thus used CloudCompare's built-in
+        Poisson Reconstruction instead.
+      </p>
+
+      <h3>CloudCompare</h3>
+      <p>
+        CloudCompare is an open-source tool for creating and editing 3D point
+        clouds. We used CloudCompare to remove outliers from the mesh and refine
+        the geometry before applying Poisson Reconstruction with an octree depth
+        of 8. In order to feed into CloudCompare's Poisson Reconstruction, I
+        created a script to estimate the normals of each point in our point
+        cloud that was also fed into CloudCompare.
+      </p>
+
+      <h3>Texture Mapping the Mesh</h3>
+      <p>
+        We used both the colored point cloud and target mesh, and transfered the
+        colors to each mesh vertex by weighting the nearest point cloud samples.
+        First we tried using a frontal source image, and used projection methods
+        and coordinate transforms to map the colors onto the mesh. However, this
+        was extremely difficult to do, and we were unable to get good results.
+        Thus, we stuck to using the colored point cloud as our source of color
+        information.
+      </p>
+
+      <h3>Perlin Noise</h3>
+      <p>
+        Perlin noise is a type of noise that is used to create natural-looking
+        textures. We used Perlin noise to create a bump map for the surface of
+        the mesh, which gave the appearance of natural skin texture.
+      </p>
+      <h3>Tattoo Projection</h3>
+      <p>
+        Taking a 2D tattoo image as a RGBA mask, the script computes a per pixel
+        darkness value and projects it onto the 3d model via front facing plane.
+        For every point, the code samples the tattoo's darkness and alpha and
+        applies a shallow depth-based fade so only points close to the plane are
+        inked and linearly blends black over the original mesh color given a
+        darkness threshold. The modified mesh is saved and rendered with Open3D.
+      </p>
+      <div style="width: 100%">
+        <img
+          src="final.png"
+          alt="Tattoo projection example showing a tattoo being mapped onto a 3D face model"
+          style="width: 100%"
+        />
+      </div>
 
       <h2>Results</h2>
       <p>blah blah blah</p>
 
       <h2>References</h2>
       <p>
-<<<<<<< HEAD
         Vincent, I., Zollhöfer, M., Thies, J., Theobalt, C., & Nießner, M.
         (2023).
         <em>DUSt3R: 3D reconstruction of dynamic humans from monocular video</em
@@ -213,10 +260,6 @@
         <a href="https://doi.org/10.1145/325165.325247" target="_blank"
           >https://doi.org/10.1145/325165.325247</a
         >
-=======
-        1. DUSt3R 2. MAST3R 3. CloudCompare: https://github.com/cloudcompare/cloudcompare 4. COLMAP 5. FaceScape 6. Open3D 7.
-        Perlin Noise: https://rtouti.github.io/graphics/perlin-noise-algorithm 8. Poisson Reconstruction: https://github.com/mkazhdan/PoissonRecon
->>>>>>> c7ebbe9a
       </p>
 
       <h2>Team Contributions</h2>
@@ -249,7 +292,6 @@
 
       <p>Valerie Li:</p>
       <ol>
-<<<<<<< HEAD
         <li>
           Worked on creating a 3D mask overlay through FaceScape's bilinear
           model. This involved updating or refactoring outdated dependencies,
@@ -268,7 +310,6 @@
           both orthographic and pinhole UV projection methods, handled
           coordinate transforms (reflect/rotate/translate), in an attempt to
           pick up skin-tone and hair coloration from a frontal photograph.
-          However, this did not succeed, and the mesh did not change colors.
         </li>
         <li>
           Built an RGB overlay tattoo: composited an input of a transparent
@@ -277,46 +318,60 @@
           mesh. Unfortunately, this also did not work on the mesh. Ultimately,
           unable to succeed in rendering the mesh in a different color.
         </li>
-=======
-        <li>Worked on creating a 3D mask overlay through FaceScape's
-          bilinear model. This involved updating or refactoring outdated
-          dependencies, fixing API breaks, and tuning model hyper-parameters to
-          fit our dataset. </li>
-        <li>Designed and implemented procedural bump mapping by
-          displacing each mesh vertex along its normal using a 3D Perlin noise
-          field. Initially, tried a 2D random noise approach, which produced
-          streaks, instead of true, isotropic skin-like micro-detail, which the 3D
-          Perlin noise field did!</li>
-        <li>Developed and debugged per-vertex
-          texture-mapping routines: created both orthographic and pinhole UV
-          projection methods, handled coordinate transforms
-          (reflect/rotate/translate), in an attempt to pick up skin-tone and hair
-          coloration from a frontal photograph.</li>
-          <li>
-            Built an RGB overlay tattoo:
-            composited an input of a transparent facial tattoo into a texture atlas,
-            generated the corresponding .obj file with embedded UVs, and attempted
-            to bake the overlay onto the mesh. Unfortunately, this also did not work
-            on the mesh. Ultimately, unable to succeed in rendering the mesh in a
-            different color.
-          </li>
->>>>>>> c7ebbe9a
+        <li>
+          Worked on creating a 3D mask overlay through FaceScape's bilinear
+          model. This involved updating or refactoring outdated dependencies,
+          fixing API breaks, and tuning model hyper-parameters to fit our
+          dataset.
+        </li>
+        <li>
+          Designed and implemented procedural bump mapping by displacing each
+          mesh vertex along its normal using a 3D Perlin noise field. Initially,
+          tried a 2D random noise approach, which produced streaks, instead of
+          true, isotropic skin-like micro-detail, which the 3D Perlin noise
+          field did!
+        </li>
+        <li>
+          Developed and debugged per-vertex texture-mapping routines: created
+          both orthographic and pinhole UV projection methods, handled
+          coordinate transforms (reflect/rotate/translate), in an attempt to
+          pick up skin-tone and hair coloration from a frontal photograph.
+          However, this did not succeed, and the mesh did not change colors.
+        </li>
+        <li>
+          Built an RGB overlay tattoo: composited an input of a transparent
+          facial tattoo into a texture atlas, generated the corresponding .obj
+          file with embedded UVs, and attempted to bake the overlay onto the
+          mesh. Unfortunately, this also did not work on the mesh. Ultimately,
+          unable to succeed in rendering the mesh in a different color.
+        </li>
       </ol>
 
       <p>Akshaan Ahuja:</p>
       <ol>
         <li>
-         Worked on running DUST3R to create a sparse point cloud from the input views. 
-         This involved debugging the output based on the produced confidence maps. 
-         Experimented with varying the amount of input views as well as the difference in camera positions between views.</li>
-        <li>
-        Implemented Poisson Reconstruction to convert our dense point cloud from MAST3R into a complete mesh. 
-        Initially attempted a novel Python implementation based on the logic from the state-of-the-art Poisson Reconstruction repository: https://github.com/mkazhdan/PoissonRecon, working through the mathematical foundations of the algorithm. 
-        Later utilized CloudCompare software for a more robust solution, where I imported the point cloud, debugged and filtered noisy or outlying points, then applied Poisson Reconstruction. 
-        This process required significant experimentation with reconstruction depth, by varying the Octree depth to achieve the best results. 
-        After reconstruction, I trimmed the model based on the confidence values of the reconstruction to remove low-quality mesh regions, resulting in a high-fidelity 3D facial mesh that was ready for the next step of the pipeline which was bump mapping.
-
-        In order to feed into CloudCompare, I created a script to estimate the normals of each point in our dense point cloud that was fed into CloudCompare. 
+          Worked on running DUST3R to create a sparse point cloud from the input
+          views. This involved debugging the output based on the produced
+          confidence maps. Experimented with varying the amount of input views
+          as well as the difference in camera positions between views.
+        </li>
+        <li>
+          Implemented Poisson Reconstruction to convert our dense point cloud
+          from MAST3R into a complete mesh. Initially attempted a novel Python
+          implementation based on the logic from the state-of-the-art Poisson
+          Reconstruction repository: https://github.com/mkazhdan/PoissonRecon,
+          working through the mathematical foundations of the algorithm. Later
+          utilized CloudCompare software for a more robust solution, where I
+          imported the point cloud, debugged and filtered noisy or outlying
+          points, then applied Poisson Reconstruction. This process required
+          significant experimentation with reconstruction depth, by varying the
+          Octree depth to achieve the best results. After reconstruction, I
+          trimmed the model based on the confidence values of the reconstruction
+          to remove low-quality mesh regions, resulting in a high-fidelity 3D
+          facial mesh that was ready for the next step of the pipeline which was
+          bump mapping. In order to feed into CloudCompare, I created a script
+          to estimate the normals of each point in our dense point cloud that
+          was fed into CloudCompare.
         </li>
       </ol>
 
